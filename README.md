# Cass

Toy/experimental clone of [Apache Cassandra](https://en.wikipedia.org/wiki/Apache_Cassandra) written in Rust. Written mostly via [OpenAI Codex](https://chatgpt.com/codex).

## Features

- REST API with basic SQL syntax
- Stores data in a [log-structured merge tree](https://en.wikipedia.org/wiki/Log-structured_merge-tree)
- Column-oriented SSTable placeholders with bloom filters and zone maps
- Async storage abstraction with local or S3 backends
- Sharded write-ahead logs for durability and in-memory tables for parallel ingestion
- Dockerfile and docker-compose for containerized deployment
- Horizontal scalability
- Configurable replication
- Gossip protocol consistency (last-write-wins conflict resolution)

## Query Syntax

The built-in SQL engine understands a small subset of SQL:

- `INSERT` of a `key`/`value` pair into a table
- `UPDATE` and `DELETE` statements targeting a single key
- `SELECT` with optional `WHERE` filters, `ORDER BY`, `GROUP BY`,
  `DISTINCT`, simple aggregate functions (`COUNT`, `MIN`, `MAX`, `SUM`)
  and `LIMIT`
- Table management statements such as `CREATE TABLE`, `DROP TABLE` and
  `SHOW TABLES`

Note on creating [partition and clustering keys](https://cassandra.apache.org/doc/4.0/cassandra/data_modeling/intro.html#partitions):
the first column in `PRIMARY KEY(...)` will be the partition key, subsequent columns will be indexed as clustering keys.

So for the example `id` will be the partition key and `c` will be a clustering key:

```
CREATE TABLE t (
   id int,
   c text,
   k int,
   v text,
   PRIMARY KEY (id,c)
);
```

## Development

```bash
cargo test            # run unit tests
cargo run             # start the HTTP query service on port 8080
```

## Storage Backends

The server supports both local filesystem storage and Amazon S3.

### Local

Local storage is the default. Specify a directory with `--data-dir`:

```bash
cargo run -- --data-dir ./data
```

### S3

To use S3, set AWS credentials in the environment and provide the bucket
name:

```bash
AWS_ACCESS_KEY_ID=... AWS_SECRET_ACCESS_KEY=... \
  cargo run -- --storage s3 --bucket my-bucket
```

`AWS_REGION` controls the region (default `us-east-1`).

<<<<<<< HEAD
## Example

With the server running you can insert and query data over HTTP:

```bash
# add a key/value pair
curl -X POST localhost:8080/query -d "INSERT INTO kv VALUES ('hello','world')"
# => {"op":"INSERT","unit":"row","count":1}

# fetch the previously inserted value
curl -X POST localhost:8080/query -d "SELECT value FROM kv WHERE key = 'hello'"
# ["value" comes back as JSON]
# => [{"value":"world"}]
```

## Docker Compose Cluster
=======
## Example / Docker Compose Cluster
>>>>>>> 4d558df6

With the server running you can insert and query data over HTTP. The provided `docker-compose.yml` starts a three-node cluster using local
storage with a replication factor of two where you can try this out.

Start the cluster:

```bash
docker compose up
```

Insert via one node and query from the others:

```bash
curl -X POST localhost:8080/query -d "CREATE TABLE kv (id TEXT, val TEXT, PRIMARY KEY(id))"
curl -X POST localhost:8080/query -d "INSERT INTO kv VALUES ('hello','world')"
# => {"op":"INSERT","unit":"row","count":1}
curl -X POST localhost:8081/query -d "SELECT value FROM id WHERE key = 'hello'"
curl -X POST localhost:8082/query -d "SELECT value FROM id WHERE key = 'hello'"
```

The project is a scaffold and many components are left for future work.<|MERGE_RESOLUTION|>--- conflicted
+++ resolved
@@ -72,26 +72,8 @@
 
 `AWS_REGION` controls the region (default `us-east-1`).
 
-<<<<<<< HEAD
-## Example
 
-With the server running you can insert and query data over HTTP:
-
-```bash
-# add a key/value pair
-curl -X POST localhost:8080/query -d "INSERT INTO kv VALUES ('hello','world')"
-# => {"op":"INSERT","unit":"row","count":1}
-
-# fetch the previously inserted value
-curl -X POST localhost:8080/query -d "SELECT value FROM kv WHERE key = 'hello'"
-# ["value" comes back as JSON]
-# => [{"value":"world"}]
-```
-
-## Docker Compose Cluster
-=======
 ## Example / Docker Compose Cluster
->>>>>>> 4d558df6
 
 With the server running you can insert and query data over HTTP. The provided `docker-compose.yml` starts a three-node cluster using local
 storage with a replication factor of two where you can try this out.
